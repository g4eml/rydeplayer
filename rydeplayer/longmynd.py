--- conflicted
+++ resolved
@@ -801,13 +801,12 @@
     def getService(self):
         return self.service
 
-<<<<<<< HEAD
     def getFreq(self):
         return self.freq
 
     def getSR(self):
         return self.sr
-=======
+
     def copyStatus(self):
         newstatus = tunerStatus()
         newstatus.setStatusToMatch(self)
@@ -840,6 +839,14 @@
         newService = fromStatus.getService()
         if self.service != newService:
             self.service = newService
+            changed = True
+        newFreq = fromStatus.getFreq()
+        if self.freq != newFreq:
+            self.freq = newFreq
+            changed = True
+        newSR = fromStatus.getSR()
+        if self.sr != newSR:
+            self.sr = newSR
             changed = True
         if changed:
             self.onChangeFire()
@@ -957,8 +964,6 @@
                 self.fromEventQueue.put((eventsFromThread.NEWCORESTATE, newCoreState))
                 self.fromSendSock.send(b"\x00")
 
->>>>>>> a8f7e53a
-
 class lmManager(object):
     def __init__(self, config, lmpath, mediaFIFOpath, statusFIFOpath, tsTimeout):
         # path to the longmynd binary
